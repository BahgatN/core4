--- conflicted
+++ resolved
@@ -12,8 +12,5 @@
 
    prime
    aws/index
-<<<<<<< HEAD
    email
-=======
    twitter
->>>>>>> f4b86d69
