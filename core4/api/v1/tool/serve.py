#
# Copyright 2018 Plan.Net Business Intelligence GmbH & Co. KG
#
# This Source Code Form is subject to the terms of the Mozilla Public
# License, v. 2.0. If a copy of the MPL was not distributed with this
# file, You can obtain one at https://mozilla.org/MPL/2.0/.

"""
Implements :class:`.CoreApiServerTool to serve one or multiple
:class:`.CoreApiContainer` with their :class:`.CoreApplication`.
"""

import importlib

import core4.api.v1.server
import core4.const
import core4.error
import core4.service
import core4.service.introspect
import core4.service.setup
import core4.util.node
import tornado.httpserver
import tornado.ioloop
import tornado.routing
from core4.api.v1.request.main import CoreBaseHandler
from core4.api.v1.server import CoreApiServer, CoreWidgetServer
from core4.base import CoreBase
from core4.logger import CoreLoggerMixin
from core4.service.introspect.command import SERVE
from tornado import gen


class CoreApiServerTool(CoreBase, CoreLoggerMixin):
    """
    Helper class to :meth:`.serve` :class:`CoreApiContainer` classes.
    """

<<<<<<< HEAD
    def prepare(self, name=None, address=None, port=None, routing=None):
=======
    def initialise_object(self):
        self.container = []

    def prepare(self, name=None, address=None, port=None, routing=None):
        """
        Prepare the service with

        :param name: of the service
        :param address: to listen to
        :param port: to listen to
        :param routing: masquerading domain name if behind a proxy

        :return: the configured HTTP server arguments, see core4.config.api
        """
>>>>>>> b3c3dc7f
        self.startup = core4.util.node.mongo_now()

        self.setup_logging()
        core4.service.setup.CoreSetup().make_all()

        # http server settings
        http_args = {}
        cert_file = self.config.api.crt_file
        key_file = self.config.api.key_file
        if cert_file and key_file:
            self.logger.info("securing server with [%s]", cert_file)
            http_args["ssl_options"] = {
                "certfile": cert_file,
                "keyfile": key_file,
            }
            self.protocol = "https"
        else:
            self.protocol = "http"
        # global settings
        name = name or "app"
        self.identifier = "@".join([name, core4.util.node.get_hostname()])
        self.port = int(port or self.config.api.port)
        self.address = address or "0.0.0.0"
        self.hostname = core4.util.node.get_hostname()
        self.routing = "{}://{}".format(
            self.protocol, routing or "%s:%d" % (self.address, self.port))
        if self.routing.endswith("/"):
            self.routing = self.routing[:-1]
        return http_args

    def start_http(self, http_args, router, reuse_port=True):
<<<<<<< HEAD
=======
        """
        Starts the HTTP server with the passed arguments

        :return: HTTP server instance
        """
>>>>>>> b3c3dc7f
        server = tornado.httpserver.HTTPServer(router, **http_args)
        server.bind(self.port, address=self.address, reuse_port=reuse_port)
        server.start()
        self.logger.info("open %ssecure socket on port [%s:%d] routed at [%s]",
                         "" if http_args.get("ssl_options") else "NOT ",
                         self.address, self.port, self.routing)
        return server

<<<<<<< HEAD
    def create_routes(self, *args, core4api=False, **kwargs):
=======
    def serve(self, *args, port=None, address=None, name=None, reuse_port=True,
              routing=None, core4api=True):
        """
        Starts the tornado HTTP server listening on the specified port and
        enters tornado's IOLoop.

        :param args: one or more :class:`CoreApiContainer` classes
        :param port: to listen, defaults to ``5001``, see core4 configuration
                     setting ``api.port``
        :param address: IP address or hostname.  If it's a hostname, the server
                        will listen on all IP addresses associated with the
                        name.  Address may be an empty string or None to listen
                        on all  available interfaces.
        :param name: to identify the server
        :param reuse_port: tells the kernel to reuse a local socket in
                           ``TIME_WAIT`` state, defaults to ``True``
        :param routing: URL including the protocol and hostname of the server,
                        defaults to the protocol depending on SSL settings, the
                        node hostname or address and port
        :param kwargs: to be passed to all :class:`CoreApiApplication`
        """
        self.create_routes(*args, port=port, address=address, name=name,
                           reuse_port=reuse_port, routing=routing,
                           core4api=core4api)
        self.init_callback()
        self.start_loop()

    def init_callback(self):
        """
        Adds :meth:`.heartbeat` to the ioloop.
        """
        tornado.ioloop.IOLoop.current().spawn_callback(self.heartbeat)

    def start_loop(self):
        """
        Starts the ioloop
        """
        try:
            tornado.ioloop.IOLoop().current().start()
        except KeyboardInterrupt:
            raise SystemExit()
        except:
            raise
        finally:
            self.unregister()
            tornado.ioloop.IOLoop().current().stop()

    def create_routes(self, *args, name=None, address=None, port=None,
                      routing=None, core4api=False, reuse_port=True, **kwargs):
        """
        Instantiates the passed :class:`.CoreApiContainer`, adds the default
        containers :class:`.CoreApiServer` and :class:`.CoreWidgetServer`
        (if ``core4api is True``, defaults to ``False``), registers all
        handlers and starts the HTTP server.

        :param args: :class:`.CoreApiContainer`
        :param name: of the tornado service, defaults to ``app``
        :param address: to listen to, defaults to ``0.0.0.0``
        :param port: to listen to, see core4.config.api.port
        :param routing: masquerading domain name if serving behind a load
                        balancer
        :param core4api: ``True`` to append default containers, defaults to
                         ``False``
        :param reuse_port: tells the kernel to reuse a local socket in
                           ``TIME_WAIT`` state, defaults to ``True``
        :param kwargs: keyword arguments to be passed with instantiation of
                       each :class:`.CoreApplication`
        :return: HTTP server instance
        """
        http_args = self.prepare(name, address, port, routing)
>>>>>>> b3c3dc7f
        routes = []
        container_list = []
        for container_cls in args:
            if isinstance(container_cls, str):
                modname = ".".join(container_cls.split(".")[:-1])
                clsname = container_cls.split(".")[-1]
                module = importlib.import_module(modname)
                container_cls = getattr(module, clsname)
            container_list.append(container_cls)
<<<<<<< HEAD
        # container_list.sort(key=lambda r: r.qual_name())
=======
>>>>>>> b3c3dc7f
        if core4api:
            qual_names = [a.qual_name() for a in container_list]
            for addon in (CoreApiServer, CoreWidgetServer):
                if addon.qual_name() not in qual_names:
                    container_list.append(addon)
        for container_cls in container_list:
            if not container_cls.enabled:
                self.logger.warning("starting NOT enabled container [%s]",
                                    container_cls.qual_name())
                continue
            if isinstance(container_cls, str):
                modname = ".".join(container_cls.split(".")[:-1])
                clsname = container_cls.split(".")[-1]
                module = importlib.import_module(modname)
                container_cls = getattr(module, clsname)
            container_obj = container_cls(**kwargs)
            root = container_obj.get_root()
            application = container_obj.make_application()
            if root in [c.get_root() for c in self.container]:
                raise core4.error.Core4SetupError(
                    "routing root [{}] already exists [{}]".format(
                        root, container_cls.qual_name())
                )
            self.container.append(container_obj)
            self.logger.info("successfully registered container [%s] at [%s]",
                             container_cls.qual_name(), root + ".*")
            routes.append(
                tornado.routing.Rule(tornado.routing.PathMatches(
                    root + ".*"), application)
            )
        return routes

    def serve(self, *args, port=None, address=None, name=None, reuse_port=True,
              routing=None, core4api=False, ioloop=None, **kwargs):
        """
        Starts the tornado HTTP server listening on the specified port and
        enters tornado's IOLoop.

        :param args: one or more :class:`CoreApiContainer` classes
        :param port: to listen, defaults to ``5001``, see core4 configuration
                     setting ``api.port``
        :param address: IP address or hostname.  If it's a hostname, the server
                        will listen on all IP addresses associated with the
                        name.  Address may be an empty string or None to listen
                        on all  available interfaces.
        :param name: to identify the server
        :param reuse_port: tells the kernel to reuse a local socket in
                           ``TIME_WAIT`` state, defaults to ``True``
        :param routing: URL including the protocol and hostname of the server,
                        defaults to the protocol depending on SSL settings, the
                        node hostname or address and port
        :param on_exit: callback function which will be called at server exit
        :param kwargs: to be passed to all :class:`CoreApiApplication`
        """
        http_args = self.prepare(name, address, port, routing)
        routes = self.create_routes(*args, core4api=core4api, **kwargs)
        router = tornado.routing.RuleRouter(routes)
        self.register(router)
        for obj in self.container:
            obj.on_enter()
<<<<<<< HEAD
        self.start_http(http_args, router, reuse_port)
        if ioloop is None:
            ioloop = tornado.ioloop.IOLoop.current()
        ioloop.spawn_callback(self.heartbeat)
        try:
            tornado.ioloop.IOLoop().current().start()
        except KeyboardInterrupt:
            raise SystemExit()
        except:
            raise
        finally:
            self.unregister()
            for obj in CoreApiServerTool.container:
                obj.on_exit()
            ioloop.stop()

=======
        return self.start_http(http_args, router, reuse_port)
>>>>>>> b3c3dc7f

    # @classmethod
    # def stop(cls):
    #     tornado.ioloop.IOLoop().current().stop()

    async def heartbeat(self):
        """
        Sets the heartbeat of the tornado server/container in ``sys.worker`` as
        defined by core4 configuration key ``daemon.heartbeat``.
        """
        sys_worker = self.config.sys.worker.connect_async()
        sleep = self.config.daemon.heartbeat
        await sys_worker.update_one(
            {"_id": self.identifier},
            update={"$set": {
                "heartbeat": None,
                "hostname": self.hostname,
                "routing": self.routing,
                "protocol": self.protocol,
                "address": self.address,
                "port": self.port,
                "kind": "app",
                "pid": core4.util.node.get_pid(),
                "phase": {
                    "startup": self.startup,
                    "loop": core4.util.node.mongo_now(),
                    "shutdown": None,
                    "exit": None
                }
            }},
            upsert=True
        )
        while True:
            nxt = gen.sleep(sleep)
            cnt = await sys_worker.count_documents(
                {"_id": "__halt__", "timestamp": {"$gte": self.startup}})
            if cnt > 0:
                self.logger.debug("stop IOLoop now")
                break
            await sys_worker.update_one(
                {"_id": self.identifier},
                {"$set": {"heartbeat": core4.util.node.mongo_now()}})
            await nxt
        await sys_worker.update_one(
            {"_id": self.identifier},
            update={"$set": {
                "phase.shutdown": core4.util.node.mongo_now(),
                "phase.exit": core4.util.node.mongo_now()
            }}
        )
        tornado.ioloop.IOLoop.current().stop()

    def register(self, router):
        """
        Registers all endpoints of the tornado server in ``sys.handler``.
        """
        self.logger.info("registering server [%s] at [%s]", self.identifier,
                         self.routing)
        coll = self.config.sys.handler
        total, reset = self.reset_handler()
        created = 0
        updated = 0
        data = {}
        for app in router.rules:
            for rule in app.target.wildcard_router.rules:
                handler = rule.target
                if issubclass(handler, CoreBaseHandler):
                    doc = dict(
                        protocol=self.protocol,
                        hostname=self.hostname,
                        port=self.port,
                        routing=self.routing,

                        started_at=self.startup,
                        container=[],
                        rsc_id=rule.rsc_id,

                        author=handler.author,
                        icon=handler.icon,
                        project=handler.get_project(),
                        protected=handler.protected,
                        qual_name=handler.qual_name(),
                        tag=handler.tag,
                        title=handler.title,
                        version=handler.version(),
                        enter_url=handler.enter_url,
                        blank=handler.blank
                    )
                    # respect and populate handler arguments to overwrite
                    for attr, value in rule.target_kwargs.items():
                        if attr in handler.propagate and attr in doc:
                            doc[attr] = value
                    data.setdefault(rule.rsc_id, doc)
                    data[rule.rsc_id]["container"].append(
                        (app.target.container.qual_name(),
                         rule.matcher.regex.pattern,
                         app.target.container.get_root(),
                         rule.name))
        for rsc_id, doc in data.items():
            ret = coll.update_one(
                filter={
                    "hostname": self.hostname,
                    "port": self.port,
                    "rsc_id": rsc_id
                },
                update={
                    "$set": doc,
                    "$setOnInsert": {
                        "created_at": self.startup
                    }
                },
                upsert=True
            )
            if ret.upserted_id:
                created += 1
            else:
                updated += 1

        self.logger.info("found [%s] application, handlers registered [%d], "
                         "reset [%d], updated [%d], created [%d]",
                         len(router.rules), total, reset, updated, created)

    def reset_handler(self):
        """
        Removes all registered handlers
        :return:
        """
        ret = self.config.sys.handler.update_many(
            {"hostname": self.hostname, "port": self.port},
            {"$set": {"started_at": None}}
        )
        return ret.matched_count, ret.modified_count

    def unregister(self):
        """
        Spawns :meth:`.CoreApiContainer.exit` for each registered api container
        and Unregisters all endpoints of the tornado server in ``sys.handler``.
        """
        total, reset = self.reset_handler()
        for obj in self.container:
            obj.on_exit()
        self.logger.info("unregistering server [%s] with [%d] handlers, "
                         "[%d] reset", self.identifier, total, reset)

    def serve_all(self, project=None, filter=None, port=None, address=None,
                  name=None, reuse_port=True, routing=None):
        """
        todo: docs require update
        Starts the tornado HTTP server listening on the specified port and
        enters tornado's IOLoop.

        :param filter: one or more str matching the :class:`.CoreApiContainer`
                       :meth:`.qual_name <core4.base.main.CoreBase.qual_name>`
        :param port: to listen, defaults to ``5001``, see core4 configuration
                     setting ``api.port``
        :param address: IP address or hostname.  If it's a hostname, the server
                        will listen on all IP addresses associated with the
                        name.  Address may be an empty string or None to listen
                        on all  available interfaces.
        :param name: to identify the server
        :param reuse_port: tells the kernel to reuse a local socket in
                           ``TIME_WAIT`` state, defaults to ``True``
        :param routing: URL including the protocol and hostname of the server,
                        defaults to the protocol depending on SSL settings, the
                        node hostname or address and port
        :param on_exit: callback function which will be called at server exit
        :param kwargs: to be passed to all :class:`CoreApiApplication`
        """
        if not project:
            project = self.project
        if filter is None:
            filter = [project]
        scope = []
        intro = core4.service.introspect.CoreIntrospector()
        for f in filter:
            for project, data in intro.list_project(project):
                for container in data["container"]:
                    if container["name"].startswith(f):
                        scope.append(container["name"])
        if scope:
            args = dict(
                port=port,
                address=address,
                name=name,
                reuse_port=reuse_port,
                routing=routing,
            )
            core4.service.introspect.exec_project(project, SERVE, a=scope,
                                                  kw=args, replace=True)<|MERGE_RESOLUTION|>--- conflicted
+++ resolved
@@ -34,10 +34,8 @@
     """
     Helper class to :meth:`.serve` :class:`CoreApiContainer` classes.
     """
-
-<<<<<<< HEAD
-    def prepare(self, name=None, address=None, port=None, routing=None):
-=======
+    container = []
+
     def initialise_object(self):
         self.container = []
 
@@ -52,7 +50,6 @@
 
         :return: the configured HTTP server arguments, see core4.config.api
         """
->>>>>>> b3c3dc7f
         self.startup = core4.util.node.mongo_now()
 
         self.setup_logging()
@@ -84,14 +81,11 @@
         return http_args
 
     def start_http(self, http_args, router, reuse_port=True):
-<<<<<<< HEAD
-=======
         """
         Starts the HTTP server with the passed arguments
 
         :return: HTTP server instance
         """
->>>>>>> b3c3dc7f
         server = tornado.httpserver.HTTPServer(router, **http_args)
         server.bind(self.port, address=self.address, reuse_port=reuse_port)
         server.start()
@@ -100,9 +94,6 @@
                          self.address, self.port, self.routing)
         return server
 
-<<<<<<< HEAD
-    def create_routes(self, *args, core4api=False, **kwargs):
-=======
     def serve(self, *args, port=None, address=None, name=None, reuse_port=True,
               routing=None, core4api=True):
         """
@@ -173,7 +164,6 @@
         :return: HTTP server instance
         """
         http_args = self.prepare(name, address, port, routing)
->>>>>>> b3c3dc7f
         routes = []
         container_list = []
         for container_cls in args:
@@ -183,10 +173,6 @@
                 module = importlib.import_module(modname)
                 container_cls = getattr(module, clsname)
             container_list.append(container_cls)
-<<<<<<< HEAD
-        # container_list.sort(key=lambda r: r.qual_name())
-=======
->>>>>>> b3c3dc7f
         if core4api:
             qual_names = [a.qual_name() for a in container_list]
             for addon in (CoreApiServer, CoreWidgetServer):
@@ -247,26 +233,7 @@
         self.register(router)
         for obj in self.container:
             obj.on_enter()
-<<<<<<< HEAD
-        self.start_http(http_args, router, reuse_port)
-        if ioloop is None:
-            ioloop = tornado.ioloop.IOLoop.current()
-        ioloop.spawn_callback(self.heartbeat)
-        try:
-            tornado.ioloop.IOLoop().current().start()
-        except KeyboardInterrupt:
-            raise SystemExit()
-        except:
-            raise
-        finally:
-            self.unregister()
-            for obj in CoreApiServerTool.container:
-                obj.on_exit()
-            ioloop.stop()
-
-=======
         return self.start_http(http_args, router, reuse_port)
->>>>>>> b3c3dc7f
 
     # @classmethod
     # def stop(cls):
