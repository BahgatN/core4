{
  "name": "comoco",
  "version": "1.0.1",
  "private": true,
  "core4": {
    "build_command" : [
      "rm yarn.lock",
      "yarn install",
      "yarn build --dest dist --modern"
      
    ],
    "dist": "./dist"
  },
  "scripts": {
    "serve": "vue-cli-service serve",
    "build": "vue-cli-service build",
    "lint": "vue-cli-service lint",
    "test:e2e": "vue-cli-syarnervice test:e2e"
  },
  "dependencies": {
    "highcharts": "^7.0.3",
    "highcharts-vue": "^1.2.0",
<<<<<<< HEAD
    "core4ui": "^1.2.20",
=======
    "core4ui": "https://github.com/plan-net/core4ui.git#mmr.auth", 
>>>>>>> 1d784e52
    "vue-grid-layout": "^2.3.4",
    "vue-native-websocket": "2.0.12"
  },
  "devDependencies": {
    "@vue/cli-plugin-babel": "^3.3.0",
    "@vue/cli-plugin-e2e-cypress": "^3.3.0",
    "@vue/cli-plugin-eslint": "^3.3.0",
    "@vue/cli-service": "^3.3.0",
    "@vue/eslint-config-standard": "^4.0.0",
    "babel-eslint": "^10.0.1",
    "eslint": "^5.8.0",
    "eslint-plugin-vue": "^5.0.0",
    "node-sass": "^4.9.0",
    "sass-loader": "^7.0.1",
    "vue-template-compiler": "^2.5.21"
  },
  "eslintConfig": {
    "root": true,
    "env": {
      "node": true
    },
    "extends": [
      "plugin:vue/essential",
      "@vue/standard"
    ],
    "rules": {},
    "parserOptions": {
      "parser": "babel-eslint"
    }
  },
  "postcss": {
    "plugins": {
      "autoprefixer": {}
    }
  },
  "browserslist": [
    "> 1%",
    "last 2 versions",
    "not ie <= 8"
  ]
}<|MERGE_RESOLUTION|>--- conflicted
+++ resolved
@@ -20,11 +20,7 @@
   "dependencies": {
     "highcharts": "^7.0.3",
     "highcharts-vue": "^1.2.0",
-<<<<<<< HEAD
-    "core4ui": "^1.2.20",
-=======
     "core4ui": "https://github.com/plan-net/core4ui.git#mmr.auth", 
->>>>>>> 1d784e52
     "vue-grid-layout": "^2.3.4",
     "vue-native-websocket": "2.0.12"
   },
