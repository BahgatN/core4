DEFAULT:
  mongo_url: ~  # must be set
  mongo_database: test
  python: ~

# system collections
sys:
  admin: !connect mongodb://admin/dummy
  app: !connect mongodb://sys.app
  conf: ~
  cookie: !connect mongodb://sys.cookie
  handler: !connect mongodb://sys.handler
  job: !connect mongodb://sys.job
  journal: !connect mongodb://sys.journal
  lock: !connect mongodb://sys.lock
  log: !connect mongodb://sys.log
  queue: !connect mongodb://sys.queue
  quota: !connect mongodb://sys.quota
  role: !connect mongodb://sys.role
  stat: !connect mongodb://sys.stat
  stdout: !connect mongodb://sys.stdout
  userdb: user!
  worker: !connect mongodb://sys.worker
  setting: !connect mongodb://sys.setting

# system folders
folder:
  root: /tmp/core4
  transfer: transfer
  process: proc
  archive: arch
  temp: temp
  home: ~

# logging setup
logging:
  stderr: DEBUG
  stdout: ~
  mongodb: ~
  format: "%(asctime)s - %(levelname)-8s [%(qual_name)s/%(identifier)s] %(message)s"
  exception:
    capacity: 1000
  extra: ~
  write_concern: 0

# base class defaults
base:
  log_level: DEBUG

# job defaults
job:
  attempts: 1
  defer_max: 3600 # 1h
  defer_time: 300 # 5'
  error_time: 600 # 10'
  zombie_time: 1800
  force: False
  hidden: False
  wall_time: ~
  max_parallel: 15
  worker: ~
  priority: 0
  schedule: ~
  tag: ~
  progress_interval: 5
  archive_stamp: "{year:04d}/{month:02d}/{day:02d}/{_id:s}"

daemon:
  heartbeat: 15
  alive_timeout: 60

# worker settings
worker:
  virtual_environment_home: ~
  avg_stats_secs: 60.0
  min_free_ram: 256
  max_cpu: 99
  moving_avg_seconds: 30
  execution_plan:
    work_jobs: 0.25
    remove_jobs: 3.0
    flag_jobs: 10.0
    collect_stats: 20.0
  stdout_ttl: 604800  # 7d

scheduler:
  interval: 1

api:
  setting:
    debug: True
    compress_response: False
    cookie_secret: ~  # must be set
  crt_file: ~
  key_file: ~
  allow_origin: "*"
  port: 5001
  default_static: api/v1/request/_static
  error_html_page: standard/template/error.html
  error_text_page: standard/template/error.txt
  card_html_page: standard/template/card.html
  help_html_page: standard/template/help.html
  contact: mail@mailer.com
  reset_password:
    expiration: 28800  # 8h
  token:
    expiration: 28800  # 8h
    refresh: 3600  # 1h
    algorithm: HS512
    secret: secret
  admin_username: admin
  admin_realname: admin user
  admin_password: ~  # must be set
  user_rolename: standard_user
  user_realname: standard user group
  user_permission:
    - api://core4.api.v1.request.standard.*
  verify_ssl: True

<<<<<<< HEAD
user_setting:
   _general:
     language: DE

core4_origin: ssh://git.bi.plan-net.com/srv/git/core4.git
=======

email:
  username: ~
  password: ~
  sent_from: ~
  host: ~
  port: ~
  ssl: ~


core4_origin: ssh://git.bi.plan-net.com/srv/git/core4.git

>>>>>>> ab0d35d3
<|MERGE_RESOLUTION|>--- conflicted
+++ resolved
@@ -117,14 +117,6 @@
     - api://core4.api.v1.request.standard.*
   verify_ssl: True
 
-<<<<<<< HEAD
-user_setting:
-   _general:
-     language: DE
-
-core4_origin: ssh://git.bi.plan-net.com/srv/git/core4.git
-=======
-
 email:
   username: ~
   password: ~
@@ -133,7 +125,9 @@
   port: ~
   ssl: ~
 
+user_setting:
+   _general:
+     language: DE
 
 core4_origin: ssh://git.bi.plan-net.com/srv/git/core4.git
 
->>>>>>> ab0d35d3
