DEFAULT:
  mongo_url: ~  # must be set
  mongo_database: test
  python: ~

# system collections
sys:
  admin: !connect mongodb://admin/dummy
  app: !connect mongodb://sys.app
  conf: ~
  cookie: !connect mongodb://sys.cookie
  handler: !connect mongodb://sys.handler
  job: !connect mongodb://sys.job
  journal: !connect mongodb://sys.journal
  lock: !connect mongodb://sys.lock
  log: !connect mongodb://sys.log
  queue: !connect mongodb://sys.queue
  quota: !connect mongodb://sys.quota
  role: !connect mongodb://sys.role
  stat: !connect mongodb://sys.stat
  stdout: !connect mongodb://sys.stdout
  userdb: user!
  worker: !connect mongodb://sys.worker
  setting: !connect mongodb://sys.setting

# system folders
folder:
  root: /tmp/core4
  transfer: transfer
  process: proc
  archive: arch
  temp: temp
  home: ~

# logging setup
logging:
  stderr: DEBUG
  stdout: ~
  mongodb: ~
  format: "%(asctime)s - %(levelname)-8s [%(qual_name)s/%(identifier)s] %(message)s"
  exception:
    capacity: 1000
  extra: ~
  write_concern: 0

# base class defaults
base:
  log_level: DEBUG

# job defaults
job:
  attempts: 1
  defer_max: 3600 # 1h
  defer_time: 300 # 5'
  error_time: 600 # 10'
  zombie_time: 1800
  force: False
  hidden: False
  wall_time: ~
  max_parallel: 15
  worker: ~
  priority: 0
  schedule: ~
  tag: ~
  progress_interval: 5
  archive_stamp: "{year:04d}/{month:02d}/{day:02d}/{_id:s}"

daemon:
  heartbeat: 15
  alive_timeout: 60

# worker settings
worker:
  virtual_environment_home: ~
  avg_stats_secs: 60.0
  min_free_ram: 256
  max_cpu: 99
  moving_avg_seconds: 30
  execution_plan:
    work_jobs: 0.25
    remove_jobs: 3.0
    flag_jobs: 10.0
    collect_stats: 20.0
  stdout_ttl: 604800  # 7d

scheduler:
  interval: 1

api:
  setting:
    debug: True
    compress_response: False
    cookie_secret: ~  # must be set
  crt_file: ~
  key_file: ~
  allow_origin: "*"
  port: 5001
  default_static: api/v1/request/_static
  error_html_page: standard/template/error.html
  error_text_page: standard/template/error.txt
  card_html_page: standard/template/card.html
  help_html_page: standard/template/help.html
  contact: mail@mailer.com
  reset_password:
    expiration: 28800  # 8h
  token:
    expiration: 28800  # 8h
    refresh: 3600  # 1h
    algorithm: HS512
    secret: secret
  admin_username: admin
  admin_realname: admin user
  admin_password: ~  # must be set
  user_rolename: standard_user
  user_realname: standard user group
  user_permission:
    - api://core4.api.v1.request.standard.*
  verify_ssl: True

email:
  username: ~
  password: ~
  sent_from: ~
  host: ~
  port: ~
  ssl: ~

user_setting:
   _general:
<<<<<<< HEAD
     language: DE
=======
     language: EN

core4_origin: ssh://git.bi.plan-net.com/srv/git/core4.git
>>>>>>> dda245cd
<|MERGE_RESOLUTION|>--- conflicted
+++ resolved
@@ -127,10 +127,4 @@
 
 user_setting:
    _general:
-<<<<<<< HEAD
-     language: DE
-=======
-     language: EN
-
-core4_origin: ssh://git.bi.plan-net.com/srv/git/core4.git
->>>>>>> dda245cd
+     language: EN