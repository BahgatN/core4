import pytest
import motor
import pymongo.errors
import core4.api.v1.request.role.field
from tests.api.test_test import setup, mongodb, core4api

_ = setup
_ = mongodb
_ = core4api


@pytest.fixture(autouse=True)
def reset_user(tmpdir, mongodb):
    ret = mongodb.client.admin.command('usersInfo')
    for user in ret["users"]:
        if user["user"].startswith("test_reg_"):
            mongodb.client.admin.command('dropUser', user["user"])


async def test_login(core4api):
    await core4api.login()
    resp = await core4api.get(
        '/core4/api/v1/profile')
    assert resp.code == 200


async def test_grant(core4api):

    async def _access(access):
        mongo = motor.MotorClient(
            "mongodb://test_reg_test_role1:" + access + "@testmongo:27017")
        _ = await mongo.server_info()
        _ = await mongo["core4test"].list_collection_names()
        assert await mongo.core4test.sys.role.count_documents({}) > 0

    async def _no_access(access):
        with pytest.raises(pymongo.errors.OperationFailure):
            await _access(access)

    await core4api.login()
    data = {
        "name": "test_reg_test_role1",
        "realname": "test role1",
        "passwd": "123456",
        "email": "test@mail.com",
        "role": [
            "standard_user"
        ],
        "perm": []
    }
    rv = await core4api.post("/core4/api/v1/roles", json=data)
    assert rv.code == 200
    id = rv.json()["data"]["_id"]
    etag = rv.json()["data"]["etag"]

    await core4api.login("test_reg_test_role1", "123456")
    rv = await core4api.get("/core4/api/v1/profile")
    assert rv.code == 200

    rv = await core4api.post("/core4/api/v1/access")
    assert rv.code == 200
    access = rv.json()["data"]["mongodb"]

    await _no_access(access)

    core4api.set_admin()
    data = {
        "etag": etag,
        "perm": [
            "mongodb://core4test"
        ]
    }
    rv = await core4api.put("/core4/api/v1/roles/" + id, json=data)
    assert rv.code == 200
    etag = rv.json()["data"]["etag"]

    await _no_access(access)

    await core4api.login("test_reg_test_role1", "123456")
    rv = await core4api.post("/core4/api/v1/access")
    assert rv.code == 200
    access = rv.json()["data"]["mongodb"]

    await _access(access)

    data = {
        "etag": etag,
        "realname": "no change"
    }

    core4api.set_admin()
    rv = await core4api.put("/core4/api/v1/roles/" + id, json=data)
    assert rv.code == 200
    etag = rv.json()["data"]["etag"]

    await _access(access)

    data = {
        "etag": etag,
        "perm": [
            "mongodb://core4test",
            "mongodb://other"
        ]
    }

    rv = await core4api.put("/core4/api/v1/roles/" + id, json=data)
    assert rv.code == 200
    etag = rv.json()["data"]["etag"]

    await _no_access(access)

    await core4api.login("test_reg_test_role1", "123456")
    rv = await core4api.post("/core4/api/v1/access/mongodb")
    assert rv.code == 200
    access = rv.json()["data"]

    await _access(access)

    data = {
        "etag": etag,
        "perm": [
            "mongodb://other"
        ]
    }

    core4api.set_admin()
    rv = await core4api.put("/core4/api/v1/roles/" + id, json=data)
    assert rv.code == 200

    await _no_access(access)

    await core4api.login("test_reg_test_role1", "123456")
    rv = await core4api.post("/core4/api/v1/access/mongodb")
    assert rv.code == 200
    access = rv.json()["data"]

    await _no_access(access)


async def add_user(http, username):
    http.set_admin()
    rv = await http.post("/core4/api/v1/roles",
                         json={
                             "name": username,
                             "role": ["standard_user"],
                             "email": username + "@mail.com",
                             "passwd": username
                         })
    assert rv.code == 200
    http.token = None
    conn = await http.get(
        "/core4/api/v1/login?username=" + username + "&password=" + username)
    assert conn.code == 200
    http.token = conn.json()["data"]["token"]


async def test_server_test(core4api):
    await core4api.login()
    rv = await core4api.get("/core4/api/v1/profile")
    assert rv.code == 200
    await add_user(core4api, "test_reg_user1")
    rv = await core4api.get("/core4/api/v1/profile")
    assert rv.code == 200
    rv = await core4api.get("/core4/api/v1/roles")
    assert rv.code == 403
    rv = await core4api.get("/core4/api/v1/jobs/enqueue")
    assert rv.code == 403
    rv = await core4api.get("/core4/api/v1/jobs")
    assert rv.code == 403
    rv = await core4api.get("/core4/api/v1/logout")
    assert rv.code == 200
    rv = await core4api.get("/core4/api/v1/_info")
    assert rv.code == 200
    rv = await core4api.get("/core4/api/v1/xxx")
    assert rv.code == 404
    rv = await core4api.post("/core4/api/v1/jobs")
    assert rv.code == 403

    rv = await core4api.post("/core4/api/v1/system")
    assert rv.code == 405
<<<<<<< HEAD

    rv = await core4api.get("/core4/api/v1/system")
    assert rv.code == 200
=======
>>>>>>> 777435dd

    rv = await core4api.post("/core4/api/v1/access")
    assert rv.code == 200

    rv = await core4api.get("/core4/api/v1/event/history")
    assert rv.code == 200

    rv = await core4api.get("/core4/api/v1/setting")
    assert rv.code == 200


async def add_job_user(http, username, perm):
    http.set_admin()
    rv = await http.post("/core4/api/v1/roles",
                         json={
                             "name": username,
                             "role": ["standard_user"],
                             "email": username + "@mail.com",
                             "passwd": username,
                             "perm": perm
                         })
    assert rv.code == 200
    http.token = None
    conn = await http.get(
        "/core4/api/v1/login?username=" + username + "&password=" + username)
    assert conn.code == 200
    http.token = conn.json()["data"]["token"]
    return http.token


async def test_enqueue(core4api):
    await core4api.login()
    await add_job_user(
        core4api, "test_reg_user1", [
            "api://core4.api.v1.request.queue.job.JobPost",
            "api://core4.api.v1.request.queue.job.JobHandler",
            "job://core4.queue.helper.*/x"
        ])
    rv = await core4api.post(
        "/core4/api/v1/jobs/enqueue?name=core4.queue.helper.job.example.DummyJob")
    assert rv.code == 200
    jid = rv.json()["data"]["_id"]
    rv = await core4api.get("/core4/api/v1/jobs/" + jid)
    assert rv.code == 200
    await add_job_user(
        core4api, "test_reg_user2",
        ["api://core4.api.v1.request.queue.job.JobHandler"])
    rv = await core4api.post(
        "/core4/api/v1/jobs/enqueue?name=core4.queue.helper.job.example.DummyJob")
    assert rv.code == 403
    rv = await core4api.get("/core4/api/v1/jobs/" + jid)
    assert rv.code == 403
    await add_job_user(
        core4api, "user3", [
            "api://core4.api.v1.request.queue.job.JobHandler",
            "job://core4.queue.helper.*/r"
        ])
    rv = await core4api.post(
        "/core4/api/v1/jobs/enqueue?name=core4.queue.helper.job.example.DummyJob")
    assert rv.code == 403
    rv = await core4api.get("/core4/api/v1/jobs/" + jid)
    assert rv.code == 200


class MyJob(core4.queue.job.CoreJob):
    author = "mra"


async def test_job_listing(core4api):
    await core4api.login()
    for i in range(0, 10):
        rv = await core4api.post("/core4/api/v1/jobs/enqueue", json={
            "name": "core4.queue.helper.job.example.DummyJob",
            "id": i + 1
        }, headers={"Content-Type": "application/json"})
        assert rv.code == 200

    for i in range(0, 6):
        rv = await core4api.post("/core4/api/v1/jobs/enqueue", json={
            "name": "tests.api.test_grant.MyJob",
            "id": i + 1
        }, headers={"Content-Type": "application/json"})
        assert rv.code == 200
    rv = await core4api.get("/core4/api/v1/jobs")
    assert rv.json()["total_count"] == 16

    await add_job_user(core4api, "test_reg_user1", perm=[
        "api://core4.api.v1.request.queue.job.*",
        "job://core4.queue.helper.job.*/r"
    ])
    rv = await core4api.get("/core4/api/v1/jobs")
    assert rv.json()["total_count"] == 10

    core4api.set_admin()
    await add_job_user(core4api, "test_reg_user2", perm=[
        "api://core4.api.v1.request.queue.job.*",
        "job://core4.queue.helper.*/x"
    ])
    rv = await core4api.get("/core4/api/v1/jobs")
    assert rv.json()["total_count"] == 10

    core4api.set_admin()
    await add_job_user(core4api, "user3", perm=[
        "api://core4.api.v1.request.queue.job.*",
        "job://tests.+/r"
    ])
    rv = await core4api.get("/core4/api/v1/jobs")
    assert rv.json()["total_count"] == 6

    rv = await core4api.post("/core4/api/v1/jobs/enqueue", json={
        "name": "tests.api.test_grant.MyJob"
    }, headers={"Content-Type": "application/json"})
    assert rv.code == 403

    core4api.set_admin()
    await add_job_user(core4api, "test_reg_user4", perm=[
        "api://core4.api.v1.request.queue.job.*",
        "job://tests.+/x"
    ])
    rv = await core4api.get("/core4/api/v1/jobs")
    assert rv.json()["total_count"] == 6

    rv = await core4api.post("/core4/api/v1/jobs/enqueue", json={
        "name": "tests.api.test_grant.MyJob"
    })
    assert rv.code == 200
    job_id = rv.json()["data"]["_id"]

    rv = await core4api.get("/core4/api/v1/jobs")
    assert rv.json()["total_count"] == 7

    rv = await core4api.get("/core4/api/v1/jobs/" + job_id)
    assert rv.code == 200


async def test_job_access(core4api):
    await core4api.login()
    token3 = await add_job_user(core4api, "test_reg_user3", perm=[
        "api://core4.api.v1.request.queue.job.*",
        "job://tests.+/r"
    ])
    rv = await core4api.get("/core4/api/v1/jobs")
    assert rv.code == 200
    assert rv.json()["total_count"] == 0

    rv = await core4api.post("/core4/api/v1/jobs/enqueue", json={
        "name": "tests.api.test_grant.MyJob"
    })
    assert rv.code == 403

    token4 = await add_job_user(core4api, "test_reg_user4", perm=[
        "api://core4.api.v1.request.queue.job.*",
        "job://tests.+/x"
    ])
    rv = await core4api.get("/core4/api/v1/jobs")
    assert rv.json()["total_count"] == 0

    rv = await core4api.post("/core4/api/v1/jobs/enqueue", json={
        "name": "tests.api.test_grant.MyJob"
    })
    assert rv.code == 200
    job_id = rv.json()["data"]["_id"]

    rv = await core4api.get("/core4/api/v1/jobs")
    assert rv.json()["total_count"] == 1

    rv = await core4api.get("/core4/api/v1/jobs")
    assert rv.json()["total_count"] == 1

    rv = await core4api.get("/core4/api/v1/jobs/" + job_id)
    assert rv.code == 200

    core4api.token = token3
    rv = await core4api.get("/core4/api/v1/jobs/" + job_id)
    assert rv.code == 200

    rv = await core4api.delete("/core4/api/v1/jobs/" + job_id)
    assert rv.code == 403

    rv = await core4api.put("/core4/api/v1/jobs/" + job_id + "?action=kill")
    assert rv.code == 403

    core4api.token = token4
    rv = await core4api.put("/core4/api/v1/jobs/" + job_id + "?action=kill")
    assert rv.code == 200

    core4api.token = token3
    rv = await core4api.put(
        "/core4/api/v1/jobs/" + job_id + "?action=restart")
    assert rv.code == 403

    core4api.token = token4
    rv = await core4api.put(
        "/core4/api/v1/jobs/" + job_id + "?action=restart")
    assert rv.code == 400

    rv = await core4api.delete("/core4/api/v1/jobs/" + job_id)
    assert rv.code == 200


async def test_profile_cascade(core4api):
    await core4api.login()
    rv = await core4api.post("/core4/api/v1/roles", json=dict(
        name="test_reg_role",
        realname="test role",
        perm=["api://core4.api.v1.abc"]
    ))
    assert rv.code == 200
    rv = await core4api.post("/core4/api/v1/roles", json=dict(
        name="test_reg_role2",
        realname="test role2",
        perm=["api://core4.api.v1.aaa"]
    ))
    assert rv.code == 200
    rv = await core4api.post("/core4/api/v1/roles", json=dict(
        name="test_reg_user",
        realname="test user",
        passwd="password",
        email="test@user.com",
        perm=["api://core4.api.v1.request"],
        role=["test_reg_role", "test_reg_role2"]
    ))
    assert rv.code == 200
    user_id = rv.json()["data"]["_id"]
    core4api.token = None
    await core4api.login("test_reg_user", "password")
    assert rv.code == 200
    rv = await core4api.get("/core4/api/v1/profile")
    assert rv.code == 200
    data = rv.json()["data"]
    assert data["name"] == "test_reg_user"
    assert data["_id"] == user_id
    assert data["email"] == "test@user.com"
    assert data["realname"] == "test user"
    assert data["perm"] == ['api://core4.api.v1.aaa',
                            'api://core4.api.v1.abc',
                            'api://core4.api.v1.request']
    assert data["last_login"] is not None
    assert data["is_active"]
    assert data["role"] == ['test_reg_role', 'test_reg_role2']
    assert data["token_expires"] is not None

<|MERGE_RESOLUTION|>--- conflicted
+++ resolved
@@ -178,12 +178,9 @@
 
     rv = await core4api.post("/core4/api/v1/system")
     assert rv.code == 405
-<<<<<<< HEAD
-
+    
     rv = await core4api.get("/core4/api/v1/system")
     assert rv.code == 200
-=======
->>>>>>> 777435dd
 
     rv = await core4api.post("/core4/api/v1/access")
     assert rv.code == 200
